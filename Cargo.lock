# This file is automatically @generated by Cargo.
# It is not intended for manual editing.
[[package]]
name = "addr2line"
version = "0.14.1"
source = "registry+https://github.com/rust-lang/crates.io-index"
checksum = "a55f82cfe485775d02112886f4169bde0c5894d75e79ead7eafe7e40a25e45f7"
dependencies = [
 "gimli",
]

[[package]]
name = "adler"
version = "0.2.3"
source = "registry+https://github.com/rust-lang/crates.io-index"
checksum = "ee2a4ec343196209d6594e19543ae87a39f96d5534d7174822a3ad825dd6ed7e"

[[package]]
name = "aho-corasick"
version = "0.7.15"
source = "registry+https://github.com/rust-lang/crates.io-index"
checksum = "7404febffaa47dac81aa44dba71523c9d069b1bdc50a77db41195149e17f68e5"
dependencies = [
 "memchr",
]

[[package]]
name = "anyhow"
version = "1.0.36"
source = "registry+https://github.com/rust-lang/crates.io-index"
checksum = "68803225a7b13e47191bab76f2687382b60d259e8cf37f6e1893658b84bb9479"

[[package]]
name = "assert_approx_eq"
version = "1.1.0"
source = "registry+https://github.com/rust-lang/crates.io-index"
checksum = "3c07dab4369547dbe5114677b33fbbf724971019f3818172d59a97a61c774ffd"

[[package]]
name = "async-stream"
version = "0.3.0"
source = "registry+https://github.com/rust-lang/crates.io-index"
checksum = "3670df70cbc01729f901f94c887814b3c68db038aad1329a418bae178bc5295c"
dependencies = [
 "async-stream-impl",
 "futures-core",
]

[[package]]
name = "async-stream-impl"
version = "0.3.0"
source = "registry+https://github.com/rust-lang/crates.io-index"
checksum = "a3548b8efc9f8e8a5a0a2808c5bd8451a9031b9e5b879a79590304ae928b0a70"
dependencies = [
 "proc-macro2",
 "quote",
 "syn",
]

[[package]]
name = "async-trait"
version = "0.1.42"
source = "registry+https://github.com/rust-lang/crates.io-index"
checksum = "8d3a45e77e34375a7923b1e8febb049bb011f064714a8e17a1a616fef01da13d"
dependencies = [
 "proc-macro2",
 "quote",
 "syn",
]

[[package]]
name = "atomic_refcell"
version = "0.1.6"
source = "registry+https://github.com/rust-lang/crates.io-index"
checksum = "3bc31dce067eab974c815a9deb95f6217806de7b53685d7fc31f8ccf3fb2539f"

[[package]]
name = "atty"
version = "0.2.14"
source = "registry+https://github.com/rust-lang/crates.io-index"
checksum = "d9b39be18770d11421cdb1b9947a45dd3f37e93092cbf377614828a319d5fee8"
dependencies = [
 "hermit-abi",
 "libc",
 "winapi",
]

[[package]]
name = "autocfg"
version = "1.0.1"
source = "registry+https://github.com/rust-lang/crates.io-index"
checksum = "cdb031dd78e28731d87d56cc8ffef4a8f36ca26c38fe2de700543e627f8a464a"

[[package]]
name = "backtrace"
version = "0.3.55"
source = "registry+https://github.com/rust-lang/crates.io-index"
checksum = "ef5140344c85b01f9bbb4d4b7288a8aa4b3287ccef913a14bcc78a1063623598"
dependencies = [
 "addr2line",
 "cfg-if 1.0.0",
 "libc",
 "miniz_oxide",
 "object",
 "rustc-demangle",
]

[[package]]
name = "bimap"
version = "0.6.0"
source = "registry+https://github.com/rust-lang/crates.io-index"
checksum = "f92b72b8f03128773278bf74418b9205f3d2a12c39a61f92395f47af390c32bf"

[[package]]
name = "bitflags"
version = "1.2.1"
source = "registry+https://github.com/rust-lang/crates.io-index"
checksum = "cf1de2fe8c75bc145a2f577add951f8134889b4795d47466a54a5c846d691693"

[[package]]
name = "bytes"
version = "1.0.0"
source = "registry+https://github.com/rust-lang/crates.io-index"
checksum = "ad1f8e949d755f9d79112b5bb46938e0ef9d3804a0b16dfab13aafcaa5f0fa72"

[[package]]
name = "cc"
version = "1.0.66"
source = "registry+https://github.com/rust-lang/crates.io-index"
checksum = "4c0496836a84f8d0495758516b8621a622beb77c0fed418570e50764093ced48"

[[package]]
name = "cfg-if"
version = "0.1.10"
source = "registry+https://github.com/rust-lang/crates.io-index"
checksum = "4785bdd1c96b2a846b2bd7cc02e86b6b3dbf14e7e53446c4f54c92a361040822"

[[package]]
name = "cfg-if"
version = "1.0.0"
source = "registry+https://github.com/rust-lang/crates.io-index"
checksum = "baf1de4339761588bc0619e3cbc0120ee582ebb74b53b4efbf79117bd2da40fd"

[[package]]
name = "clap"
version = "3.0.0-beta.2"
source = "registry+https://github.com/rust-lang/crates.io-index"
checksum = "4bd1061998a501ee7d4b6d449020df3266ca3124b941ec56cf2005c3779ca142"
dependencies = [
 "atty",
 "bitflags",
 "clap_derive",
 "indexmap",
 "lazy_static",
 "os_str_bytes",
 "strsim",
 "termcolor 1.1.2",
 "textwrap",
 "unicode-width",
 "vec_map",
]

[[package]]
name = "clap_derive"
version = "3.0.0-beta.2"
source = "registry+https://github.com/rust-lang/crates.io-index"
checksum = "370f715b81112975b1b69db93e0b56ea4cd4e5002ac43b2da8474106a54096a1"
dependencies = [
 "heck",
 "proc-macro-error",
 "proc-macro2",
 "quote",
 "syn",
]

[[package]]
name = "enum-utils"
version = "0.1.2"
source = "registry+https://github.com/rust-lang/crates.io-index"
checksum = "ed327f716d0d351d86c9fd3398d20ee39ad8f681873cc081da2ca1c10fed398a"
dependencies = [
 "enum-utils-from-str",
 "failure",
 "proc-macro2",
 "quote",
 "serde_derive_internals",
 "syn",
]

[[package]]
name = "enum-utils-from-str"
version = "0.1.2"
source = "registry+https://github.com/rust-lang/crates.io-index"
checksum = "d49be08bad6e4ca87b2b8e74146987d4e5cb3b7512efa50ef505b51a22227ee1"
dependencies = [
 "proc-macro2",
 "quote",
]

[[package]]
name = "env_logger"
version = "0.8.2"
source = "registry+https://github.com/rust-lang/crates.io-index"
checksum = "f26ecb66b4bdca6c1409b40fb255eefc2bd4f6d135dab3c3124f80ffa2a9661e"
dependencies = [
 "atty",
 "humantime",
 "log",
 "regex",
 "termcolor 1.1.2",
]

[[package]]
name = "failure"
version = "0.1.8"
source = "registry+https://github.com/rust-lang/crates.io-index"
checksum = "d32e9bd16cc02eae7db7ef620b392808b89f6a5e16bb3497d159c6b92a0f4f86"
dependencies = [
 "backtrace",
]

[[package]]
name = "futures"
version = "0.3.8"
source = "registry+https://github.com/rust-lang/crates.io-index"
checksum = "9b3b0c040a1fe6529d30b3c5944b280c7f0dcb2930d2c3062bca967b602583d0"
dependencies = [
 "futures-channel",
 "futures-core",
 "futures-executor",
 "futures-io",
 "futures-sink",
 "futures-task",
 "futures-util",
]

[[package]]
name = "futures-channel"
version = "0.3.8"
source = "registry+https://github.com/rust-lang/crates.io-index"
checksum = "4b7109687aa4e177ef6fe84553af6280ef2778bdb7783ba44c9dc3399110fe64"
dependencies = [
 "futures-core",
 "futures-sink",
]

[[package]]
name = "futures-core"
version = "0.3.8"
source = "registry+https://github.com/rust-lang/crates.io-index"
checksum = "847ce131b72ffb13b6109a221da9ad97a64cbe48feb1028356b836b47b8f1748"

[[package]]
name = "futures-executor"
version = "0.3.8"
source = "registry+https://github.com/rust-lang/crates.io-index"
checksum = "4caa2b2b68b880003057c1dd49f1ed937e38f22fcf6c212188a121f08cf40a65"
dependencies = [
 "futures-core",
 "futures-task",
 "futures-util",
]

[[package]]
name = "futures-io"
version = "0.3.8"
source = "registry+https://github.com/rust-lang/crates.io-index"
checksum = "611834ce18aaa1bd13c4b374f5d653e1027cf99b6b502584ff8c9a64413b30bb"

[[package]]
name = "futures-macro"
version = "0.3.8"
source = "registry+https://github.com/rust-lang/crates.io-index"
checksum = "77408a692f1f97bcc61dc001d752e00643408fbc922e4d634c655df50d595556"
dependencies = [
 "proc-macro-hack",
 "proc-macro2",
 "quote",
 "syn",
]

[[package]]
name = "futures-sink"
version = "0.3.8"
source = "registry+https://github.com/rust-lang/crates.io-index"
checksum = "f878195a49cee50e006b02b93cf7e0a95a38ac7b776b4c4d9cc1207cd20fcb3d"

[[package]]
name = "futures-task"
version = "0.3.8"
source = "registry+https://github.com/rust-lang/crates.io-index"
checksum = "7c554eb5bf48b2426c4771ab68c6b14468b6e76cc90996f528c3338d761a4d0d"
dependencies = [
 "once_cell",
]

[[package]]
name = "futures-util"
version = "0.3.8"
source = "registry+https://github.com/rust-lang/crates.io-index"
checksum = "d304cff4a7b99cfb7986f7d43fbe93d175e72e704a8860787cc95e9ffd85cbd2"
dependencies = [
 "futures-channel",
 "futures-core",
 "futures-io",
 "futures-macro",
 "futures-sink",
 "futures-task",
 "memchr",
 "pin-project",
 "pin-utils",
 "proc-macro-hack",
 "proc-macro-nested",
 "slab",
]

[[package]]
name = "gimli"
version = "0.23.0"
source = "registry+https://github.com/rust-lang/crates.io-index"
checksum = "f6503fe142514ca4799d4c26297c4248239fe8838d827db6bd6065c6ed29a6ce"

[[package]]
name = "hashbrown"
version = "0.9.1"
source = "registry+https://github.com/rust-lang/crates.io-index"
checksum = "d7afe4a420e3fe79967a00898cc1f4db7c8a49a9333a29f8a4bd76a253d5cd04"

[[package]]
name = "heck"
version = "0.3.2"
source = "registry+https://github.com/rust-lang/crates.io-index"
checksum = "87cbf45460356b7deeb5e3415b5563308c0a9b057c85e12b06ad551f98d0a6ac"
dependencies = [
 "unicode-segmentation",
]

[[package]]
name = "hermit-abi"
version = "0.1.17"
source = "registry+https://github.com/rust-lang/crates.io-index"
checksum = "5aca5565f760fb5b220e499d72710ed156fdb74e631659e99377d9ebfbd13ae8"
dependencies = [
 "libc",
]

[[package]]
name = "hex"
version = "0.4.2"
source = "registry+https://github.com/rust-lang/crates.io-index"
checksum = "644f9158b2f133fd50f5fb3242878846d9eb792e445c893805ff0e3824006e35"

[[package]]
name = "hexplay"
version = "0.2.1"
source = "registry+https://github.com/rust-lang/crates.io-index"
checksum = "0962bea6731e28b5a443ba4aa00fe3e4fe7555dadf12012435efb738eeac5898"
dependencies = [
 "atty",
 "termcolor 0.3.6",
]

[[package]]
name = "hidapi"
version = "1.2.5"
source = "registry+https://github.com/rust-lang/crates.io-index"
checksum = "76c352a18370f7e7e47bcbfcbdc5432b8c80c705b5d751a25232c659fcf5c775"
dependencies = [
 "cc",
 "libc",
 "pkg-config",
]

[[package]]
name = "humantime"
version = "2.0.1"
source = "registry+https://github.com/rust-lang/crates.io-index"
checksum = "3c1ad908cc71012b7bea4d0c53ba96a8cba9962f048fa68d143376143d863b7a"

[[package]]
name = "indexmap"
version = "1.6.1"
source = "registry+https://github.com/rust-lang/crates.io-index"
checksum = "4fb1fa934250de4de8aef298d81c729a7d33d8c239daa3a7575e6b92bfc7313b"
dependencies = [
 "autocfg",
 "hashbrown",
]

[[package]]
name = "instant"
version = "0.1.9"
source = "registry+https://github.com/rust-lang/crates.io-index"
checksum = "61124eeebbd69b8190558df225adf7e4caafce0d743919e5d6b19652314ec5ec"
dependencies = [
 "cfg-if 1.0.0",
]

[[package]]
name = "jetscii"
version = "0.4.4"
source = "registry+https://github.com/rust-lang/crates.io-index"
checksum = "5f25cca2463cb19dbb1061eb3bd38a8b5e4ce1cc5a5a9fc0e02de486d92b9b05"

[[package]]
name = "lazy_static"
version = "1.4.0"
source = "registry+https://github.com/rust-lang/crates.io-index"
checksum = "e2abad23fbc42b3700f2f279844dc832adb2b2eb069b2df918f455c4e18cc646"

[[package]]
name = "libc"
version = "0.2.81"
source = "registry+https://github.com/rust-lang/crates.io-index"
checksum = "1482821306169ec4d07f6aca392a4681f66c75c9918aa49641a2595db64053cb"

[[package]]
name = "lock_api"
version = "0.4.2"
source = "registry+https://github.com/rust-lang/crates.io-index"
checksum = "dd96ffd135b2fd7b973ac026d28085defbe8983df057ced3eb4f2130b0831312"
dependencies = [
 "scopeguard",
]

[[package]]
name = "log"
version = "0.4.11"
source = "registry+https://github.com/rust-lang/crates.io-index"
checksum = "4fabed175da42fed1fa0746b0ea71f412aa9d35e76e95e59b192c64b9dc2bf8b"
dependencies = [
 "cfg-if 0.1.10",
]

[[package]]
name = "memchr"
version = "2.3.4"
source = "registry+https://github.com/rust-lang/crates.io-index"
checksum = "0ee1c47aaa256ecabcaea351eae4a9b01ef39ed810004e298d2511ed284b1525"

[[package]]
name = "minidsp"
<<<<<<< HEAD
version = "0.0.2-dev"
=======
version = "0.0.1"
>>>>>>> d7e65c27
dependencies = [
 "anyhow",
 "assert_approx_eq",
 "async-stream",
 "async-trait",
 "atomic_refcell",
 "bimap",
 "bytes",
 "clap",
 "enum-utils",
 "env_logger",
 "futures",
 "futures-sink",
 "futures-util",
 "hex",
 "hexplay",
 "hidapi",
 "lazy_static",
 "log",
 "shellwords",
 "strong-xml",
 "termcolor 1.1.2",
 "thiserror",
 "tokio",
 "tokio-stream",
 "tokio-util",
 "wav",
]

[[package]]
name = "miniz_oxide"
version = "0.4.3"
source = "registry+https://github.com/rust-lang/crates.io-index"
checksum = "0f2d26ec3309788e423cfbf68ad1800f061638098d76a83681af979dc4eda19d"
dependencies = [
 "adler",
 "autocfg",
]

[[package]]
name = "mio"
version = "0.7.6"
source = "registry+https://github.com/rust-lang/crates.io-index"
checksum = "f33bc887064ef1fd66020c9adfc45bb9f33d75a42096c81e7c56c65b75dd1a8b"
dependencies = [
 "libc",
 "log",
 "miow",
 "ntapi",
 "winapi",
]

[[package]]
name = "miow"
version = "0.3.6"
source = "registry+https://github.com/rust-lang/crates.io-index"
checksum = "5a33c1b55807fbed163481b5ba66db4b2fa6cde694a5027be10fb724206c5897"
dependencies = [
 "socket2",
 "winapi",
]

[[package]]
name = "ntapi"
version = "0.3.6"
source = "registry+https://github.com/rust-lang/crates.io-index"
checksum = "3f6bb902e437b6d86e03cce10a7e2af662292c5dfef23b65899ea3ac9354ad44"
dependencies = [
 "winapi",
]

[[package]]
name = "num_cpus"
version = "1.13.0"
source = "registry+https://github.com/rust-lang/crates.io-index"
checksum = "05499f3756671c15885fee9034446956fff3f243d6077b91e5767df161f766b3"
dependencies = [
 "hermit-abi",
 "libc",
]

[[package]]
name = "object"
version = "0.22.0"
source = "registry+https://github.com/rust-lang/crates.io-index"
checksum = "8d3b63360ec3cb337817c2dbd47ab4a0f170d285d8e5a2064600f3def1402397"

[[package]]
name = "once_cell"
version = "1.5.2"
source = "registry+https://github.com/rust-lang/crates.io-index"
checksum = "13bd41f508810a131401606d54ac32a467c97172d74ba7662562ebba5ad07fa0"

[[package]]
name = "os_str_bytes"
version = "2.4.0"
source = "registry+https://github.com/rust-lang/crates.io-index"
checksum = "afb2e1c3ee07430c2cf76151675e583e0f19985fa6efae47d6848a3e2c824f85"

[[package]]
name = "parking_lot"
version = "0.11.1"
source = "registry+https://github.com/rust-lang/crates.io-index"
checksum = "6d7744ac029df22dca6284efe4e898991d28e3085c706c972bcd7da4a27a15eb"
dependencies = [
 "instant",
 "lock_api",
 "parking_lot_core",
]

[[package]]
name = "parking_lot_core"
version = "0.8.2"
source = "registry+https://github.com/rust-lang/crates.io-index"
checksum = "9ccb628cad4f84851442432c60ad8e1f607e29752d0bf072cbd0baf28aa34272"
dependencies = [
 "cfg-if 1.0.0",
 "instant",
 "libc",
 "redox_syscall",
 "smallvec",
 "winapi",
]

[[package]]
name = "pin-project"
version = "1.0.2"
source = "registry+https://github.com/rust-lang/crates.io-index"
checksum = "9ccc2237c2c489783abd8c4c80e5450fc0e98644555b1364da68cc29aa151ca7"
dependencies = [
 "pin-project-internal",
]

[[package]]
name = "pin-project-internal"
version = "1.0.2"
source = "registry+https://github.com/rust-lang/crates.io-index"
checksum = "f8e8d2bf0b23038a4424865103a4df472855692821aab4e4f5c3312d461d9e5f"
dependencies = [
 "proc-macro2",
 "quote",
 "syn",
]

[[package]]
name = "pin-project-lite"
version = "0.2.0"
source = "registry+https://github.com/rust-lang/crates.io-index"
checksum = "6b063f57ec186e6140e2b8b6921e5f1bd89c7356dda5b33acc5401203ca6131c"

[[package]]
name = "pin-utils"
version = "0.1.0"
source = "registry+https://github.com/rust-lang/crates.io-index"
checksum = "8b870d8c151b6f2fb93e84a13146138f05d02ed11c7e7c54f8826aaaf7c9f184"

[[package]]
name = "pkg-config"
version = "0.3.19"
source = "registry+https://github.com/rust-lang/crates.io-index"
checksum = "3831453b3449ceb48b6d9c7ad7c96d5ea673e9b470a1dc578c2ce6521230884c"

[[package]]
name = "proc-macro-error"
version = "1.0.4"
source = "registry+https://github.com/rust-lang/crates.io-index"
checksum = "da25490ff9892aab3fcf7c36f08cfb902dd3e71ca0f9f9517bea02a73a5ce38c"
dependencies = [
 "proc-macro-error-attr",
 "proc-macro2",
 "quote",
 "syn",
 "version_check",
]

[[package]]
name = "proc-macro-error-attr"
version = "1.0.4"
source = "registry+https://github.com/rust-lang/crates.io-index"
checksum = "a1be40180e52ecc98ad80b184934baf3d0d29f979574e439af5a55274b35f869"
dependencies = [
 "proc-macro2",
 "quote",
 "version_check",
]

[[package]]
name = "proc-macro-hack"
version = "0.5.19"
source = "registry+https://github.com/rust-lang/crates.io-index"
checksum = "dbf0c48bc1d91375ae5c3cd81e3722dff1abcf81a30960240640d223f59fe0e5"

[[package]]
name = "proc-macro-nested"
version = "0.1.6"
source = "registry+https://github.com/rust-lang/crates.io-index"
checksum = "eba180dafb9038b050a4c280019bbedf9f2467b61e5d892dcad585bb57aadc5a"

[[package]]
name = "proc-macro2"
version = "1.0.24"
source = "registry+https://github.com/rust-lang/crates.io-index"
checksum = "1e0704ee1a7e00d7bb417d0770ea303c1bccbabf0ef1667dae92b5967f5f8a71"
dependencies = [
 "unicode-xid",
]

[[package]]
name = "quote"
version = "1.0.8"
source = "registry+https://github.com/rust-lang/crates.io-index"
checksum = "991431c3519a3f36861882da93630ce66b52918dcf1b8e2fd66b397fc96f28df"
dependencies = [
 "proc-macro2",
]

[[package]]
name = "redox_syscall"
version = "0.1.57"
source = "registry+https://github.com/rust-lang/crates.io-index"
checksum = "41cc0f7e4d5d4544e8861606a285bb08d3e70712ccc7d2b84d7c0ccfaf4b05ce"

[[package]]
name = "regex"
version = "1.4.2"
source = "registry+https://github.com/rust-lang/crates.io-index"
checksum = "38cf2c13ed4745de91a5eb834e11c00bcc3709e773173b2ce4c56c9fbde04b9c"
dependencies = [
 "aho-corasick",
 "memchr",
 "regex-syntax",
 "thread_local",
]

[[package]]
name = "regex-syntax"
version = "0.6.21"
source = "registry+https://github.com/rust-lang/crates.io-index"
checksum = "3b181ba2dcf07aaccad5448e8ead58db5b742cf85dfe035e2227f137a539a189"

[[package]]
name = "riff"
version = "1.0.1"
source = "registry+https://github.com/rust-lang/crates.io-index"
checksum = "b9b1a3d5f46d53f4a3478e2be4a5a5ce5108ea58b100dcd139830eae7f79a3a1"

[[package]]
name = "rustc-demangle"
version = "0.1.18"
source = "registry+https://github.com/rust-lang/crates.io-index"
checksum = "6e3bad0ee36814ca07d7968269dd4b7ec89ec2da10c4bb613928d3077083c232"

[[package]]
name = "scopeguard"
version = "1.1.0"
source = "registry+https://github.com/rust-lang/crates.io-index"
checksum = "d29ab0c6d3fc0ee92fe66e2d99f700eab17a8d57d1c1d3b748380fb20baa78cd"

[[package]]
name = "serde_derive_internals"
version = "0.25.0"
source = "registry+https://github.com/rust-lang/crates.io-index"
checksum = "1dbab34ca63057a1f15280bdf3c39f2b1eb1b54c17e98360e511637aef7418c6"
dependencies = [
 "proc-macro2",
 "quote",
 "syn",
]

[[package]]
name = "shellwords"
version = "1.1.0"
source = "registry+https://github.com/rust-lang/crates.io-index"
checksum = "89e515aa4699a88148ed5ef96413ceef0048ce95b43fbc955a33bde0a70fcae6"
dependencies = [
 "lazy_static",
 "regex",
]

[[package]]
name = "signal-hook-registry"
version = "1.3.0"
source = "registry+https://github.com/rust-lang/crates.io-index"
checksum = "16f1d0fef1604ba8f7a073c7e701f213e056707210e9020af4528e0101ce11a6"
dependencies = [
 "libc",
]

[[package]]
name = "slab"
version = "0.4.2"
source = "registry+https://github.com/rust-lang/crates.io-index"
checksum = "c111b5bd5695e56cffe5129854aa230b39c93a305372fdbb2668ca2394eea9f8"

[[package]]
name = "smallvec"
version = "1.5.1"
source = "registry+https://github.com/rust-lang/crates.io-index"
checksum = "ae524f056d7d770e174287294f562e95044c68e88dec909a00d2094805db9d75"

[[package]]
name = "socket2"
version = "0.3.19"
source = "registry+https://github.com/rust-lang/crates.io-index"
checksum = "122e570113d28d773067fab24266b66753f6ea915758651696b6e35e49f88d6e"
dependencies = [
 "cfg-if 1.0.0",
 "libc",
 "winapi",
]

[[package]]
name = "strong-xml"
version = "0.6.0"
source = "registry+https://github.com/rust-lang/crates.io-index"
checksum = "ee06e7e5baf4508dea83506a83fcc5b80a404d4c0e9c473c9a4b38b802af3a07"
dependencies = [
 "jetscii",
 "lazy_static",
 "memchr",
 "strong-xml-derive",
 "xmlparser",
]

[[package]]
name = "strong-xml-derive"
version = "0.6.0"
source = "registry+https://github.com/rust-lang/crates.io-index"
checksum = "d2e4e25fb64e61f55d495134d9e5ac68b1fa4bb2855b5a5b53857b9460e2bfde"
dependencies = [
 "proc-macro2",
 "quote",
 "syn",
]

[[package]]
name = "strsim"
version = "0.10.0"
source = "registry+https://github.com/rust-lang/crates.io-index"
checksum = "73473c0e59e6d5812c5dfe2a064a6444949f089e20eec9a2e5506596494e4623"

[[package]]
name = "syn"
version = "1.0.55"
source = "registry+https://github.com/rust-lang/crates.io-index"
checksum = "a571a711dddd09019ccc628e1b17fe87c59b09d513c06c026877aa708334f37a"
dependencies = [
 "proc-macro2",
 "quote",
 "unicode-xid",
]

[[package]]
name = "termcolor"
version = "0.3.6"
source = "registry+https://github.com/rust-lang/crates.io-index"
checksum = "adc4587ead41bf016f11af03e55a624c06568b5a19db4e90fde573d805074f83"
dependencies = [
 "wincolor",
]

[[package]]
name = "termcolor"
version = "1.1.2"
source = "registry+https://github.com/rust-lang/crates.io-index"
checksum = "2dfed899f0eb03f32ee8c6a0aabdb8a7949659e3466561fc0adf54e26d88c5f4"
dependencies = [
 "winapi-util",
]

[[package]]
name = "textwrap"
version = "0.12.1"
source = "registry+https://github.com/rust-lang/crates.io-index"
checksum = "203008d98caf094106cfaba70acfed15e18ed3ddb7d94e49baec153a2b462789"
dependencies = [
 "unicode-width",
]

[[package]]
name = "thiserror"
version = "1.0.22"
source = "registry+https://github.com/rust-lang/crates.io-index"
checksum = "0e9ae34b84616eedaaf1e9dd6026dbe00dcafa92aa0c8077cb69df1fcfe5e53e"
dependencies = [
 "thiserror-impl",
]

[[package]]
name = "thiserror-impl"
version = "1.0.22"
source = "registry+https://github.com/rust-lang/crates.io-index"
checksum = "9ba20f23e85b10754cd195504aebf6a27e2e6cbe28c17778a0c930724628dd56"
dependencies = [
 "proc-macro2",
 "quote",
 "syn",
]

[[package]]
name = "thread_local"
version = "1.0.1"
source = "registry+https://github.com/rust-lang/crates.io-index"
checksum = "d40c6d1b69745a6ec6fb1ca717914848da4b44ae29d9b3080cbee91d72a69b14"
dependencies = [
 "lazy_static",
]

[[package]]
name = "tokio"
version = "1.0.1"
source = "registry+https://github.com/rust-lang/crates.io-index"
checksum = "d258221f566b6c803c7b4714abadc080172b272090cdc5e244a6d4dd13c3a6bd"
dependencies = [
 "autocfg",
 "bytes",
 "libc",
 "memchr",
 "mio",
 "num_cpus",
 "once_cell",
 "parking_lot",
 "pin-project-lite",
 "signal-hook-registry",
 "tokio-macros",
 "winapi",
]

[[package]]
name = "tokio-macros"
version = "1.0.0"
source = "registry+https://github.com/rust-lang/crates.io-index"
checksum = "42517d2975ca3114b22a16192634e8241dc5cc1f130be194645970cc1c371494"
dependencies = [
 "proc-macro2",
 "quote",
 "syn",
]

[[package]]
name = "tokio-stream"
version = "0.1.0"
source = "registry+https://github.com/rust-lang/crates.io-index"
checksum = "3f3be913b74b13210c8fe04b17ab833f5a124f45b93d0f99f59fff621f64392a"
dependencies = [
 "async-stream",
 "futures-core",
 "pin-project-lite",
 "tokio",
]

[[package]]
name = "tokio-util"
version = "0.6.0"
source = "registry+https://github.com/rust-lang/crates.io-index"
checksum = "36135b7e7da911f5f8b9331209f7fab4cc13498f3fff52f72a710c78187e3148"
dependencies = [
 "bytes",
 "futures-core",
 "futures-io",
 "futures-sink",
 "log",
 "pin-project-lite",
 "slab",
 "tokio",
 "tokio-stream",
]

[[package]]
name = "unicode-segmentation"
version = "1.7.1"
source = "registry+https://github.com/rust-lang/crates.io-index"
checksum = "bb0d2e7be6ae3a5fa87eed5fb451aff96f2573d2694942e40543ae0bbe19c796"

[[package]]
name = "unicode-width"
version = "0.1.8"
source = "registry+https://github.com/rust-lang/crates.io-index"
checksum = "9337591893a19b88d8d87f2cec1e73fad5cdfd10e5a6f349f498ad6ea2ffb1e3"

[[package]]
name = "unicode-xid"
version = "0.2.1"
source = "registry+https://github.com/rust-lang/crates.io-index"
checksum = "f7fe0bb3479651439c9112f72b6c505038574c9fbb575ed1bf3b797fa39dd564"

[[package]]
name = "vec_map"
version = "0.8.2"
source = "registry+https://github.com/rust-lang/crates.io-index"
checksum = "f1bddf1187be692e79c5ffeab891132dfb0f236ed36a43c7ed39f1165ee20191"

[[package]]
name = "version_check"
version = "0.9.2"
source = "registry+https://github.com/rust-lang/crates.io-index"
checksum = "b5a972e5669d67ba988ce3dc826706fb0a8b01471c088cb0b6110b805cc36aed"

[[package]]
name = "wav"
version = "0.5.0"
source = "registry+https://github.com/rust-lang/crates.io-index"
checksum = "4f57d7ddfab03e51496696ce01738f9b22372fa62da563b236e694e8ac6afa51"
dependencies = [
 "riff",
]

[[package]]
name = "winapi"
version = "0.3.9"
source = "registry+https://github.com/rust-lang/crates.io-index"
checksum = "5c839a674fcd7a98952e593242ea400abe93992746761e38641405d28b00f419"
dependencies = [
 "winapi-i686-pc-windows-gnu",
 "winapi-x86_64-pc-windows-gnu",
]

[[package]]
name = "winapi-i686-pc-windows-gnu"
version = "0.4.0"
source = "registry+https://github.com/rust-lang/crates.io-index"
checksum = "ac3b87c63620426dd9b991e5ce0329eff545bccbbb34f3be09ff6fb6ab51b7b6"

[[package]]
name = "winapi-util"
version = "0.1.5"
source = "registry+https://github.com/rust-lang/crates.io-index"
checksum = "70ec6ce85bb158151cae5e5c87f95a8e97d2c0c4b001223f33a334e3ce5de178"
dependencies = [
 "winapi",
]

[[package]]
name = "winapi-x86_64-pc-windows-gnu"
version = "0.4.0"
source = "registry+https://github.com/rust-lang/crates.io-index"
checksum = "712e227841d057c1ee1cd2fb22fa7e5a5461ae8e48fa2ca79ec42cfc1931183f"

[[package]]
name = "wincolor"
version = "0.1.6"
source = "registry+https://github.com/rust-lang/crates.io-index"
checksum = "eeb06499a3a4d44302791052df005d5232b927ed1a9658146d842165c4de7767"
dependencies = [
 "winapi",
]

[[package]]
name = "xmlparser"
version = "0.13.3"
source = "registry+https://github.com/rust-lang/crates.io-index"
checksum = "114ba2b24d2167ef6d67d7d04c8cc86522b87f490025f39f0303b7db5bf5e3d8"<|MERGE_RESOLUTION|>--- conflicted
+++ resolved
@@ -440,11 +440,7 @@
 
 [[package]]
 name = "minidsp"
-<<<<<<< HEAD
-version = "0.0.2-dev"
-=======
-version = "0.0.1"
->>>>>>> d7e65c27
+version = "0.0.2"
 dependencies = [
  "anyhow",
  "assert_approx_eq",
